--- conflicted
+++ resolved
@@ -1,4 +1,3 @@
-<<<<<<< HEAD
 snapclient (0.5.0~beta-2) unstable; urgency=low
 
   * Features
@@ -41,7 +40,7 @@
     -Removed dependency to boost
 
  -- Johannes Pohl <johannes.pohl@badaix.de>  Tue, 09 Feb 2016 13:25:00 +0200
-=======
+
 snapclient (0.4.1) unstable; urgency=low
 
   * General
@@ -49,7 +48,6 @@
      to improve compatibility
 
  -- Johannes Pohl <johannes.pohl@badaix.de>  Sat, 12 Mar 2016 12:00:00 +0200
->>>>>>> da005f2d
 
 snapclient (0.4.0) unstable; urgency=low
 
